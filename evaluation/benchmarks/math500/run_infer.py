--- conflicted
+++ resolved
@@ -8,9 +8,6 @@
 import pandas as pd
 from datasets import load_dataset
 import openhands.agenthub.codeact_agent.function_calling as codeact_function_calling
-from openhands.agenthub.codeact_agent.codeact_agent import CodeActAgent
-from openhands.llm.llm import LLM
-from openhands.core.config import AgentConfig
 
 from evaluation.benchmarks.math500.helper import (
     FAKE_RESPONSES,
@@ -44,15 +41,6 @@
 import openhands.agenthub.codeact_agent.function_calling as codeact_function_calling
 
 
-# Custom CodeActAgent for MATH500 that only uses IPython tool
-class Math500CodeActAgent(CodeActAgent):
-    def __init__(self, llm: LLM, config: AgentConfig) -> None:
-        super().__init__(llm, config)
-        # Override the tools to only include IPythonTool and FinishTool
-        self.tools = [codeact_function_calling.IPythonTool, codeact_function_calling.FinishTool]
-        logger.info("Math500CodeActAgent initialized with only IPythonTool and FinishTool")
-
-
 def get_config(
     instance: pd.Series,
     metadata: EvalMetadata,
@@ -88,7 +76,6 @@
     agent_config = config.get_agent_config(metadata.agent_class)
     agent_config.enable_prompt_extensions = False
     
-<<<<<<< HEAD
     # For MATH500 benchmark, configure the agent with the right tools based on the allowed_tools parameter
     if metadata.agent_class == "CodeActAgent":
         # Default configuration - disable browsing
@@ -129,10 +116,6 @@
             # No need to override tools
             metadata.override_tools = None
             logger.info(f"Configured CodeActAgent for MATH500 benchmark with all tools (except browsing)")
-=======
-    # For MATH500 benchmark, we'll use our custom Math500CodeActAgent
-    # No need to configure tools as they're hardcoded in the agent
->>>>>>> ce71ae97
 
     # copy 'draft_editor' config if exists
     config_copy = copy.deepcopy(config)
@@ -310,7 +293,6 @@
     return output
 
 
-<<<<<<< HEAD
 # Custom argument parser for MATH500 benchmark
 def parse_math500_arguments():
     parser = get_parser()
@@ -324,21 +306,11 @@
     )
     
     return parser.parse_args()
-=======
-# Register our custom agent with OpenHands
-import openhands.agenthub
-
-# Register the Math500CodeActAgent
-openhands.agenthub.Agent.register("Math500CodeActAgent", Math500CodeActAgent)
->>>>>>> ce71ae97
 
 if __name__ == '__main__':
     args = parse_math500_arguments()
     
-    # If the agent class is CodeActAgent, use our Math500CodeActAgent instead
-    if args.agent_cls == "CodeActAgent":
-        args.agent_cls = "Math500CodeActAgent"
-        logger.info("Using Math500CodeActAgent instead of CodeActAgent for MATH500 benchmark")
+    # No need to change the agent class
     
     # Load the MATH-500 dataset
     dataset = load_dataset('HuggingFaceH4/MATH-500')
