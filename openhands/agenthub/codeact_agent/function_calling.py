"""This file contains the function calling implementation for different actions.

This is similar to the functionality of `CodeActResponseParser`.
"""

import json

from litellm import (
    ChatCompletionToolParam,
    ModelResponse,
)

from openhands.agenthub.codeact_agent.tools import (
    BrowserTool,
    CmdRunTool,
    FinishTool,
    IPythonTool,
    LLMBasedFileEditTool,
    StrReplaceEditorTool,
    ThinkTool,
    WebReadTool,
)
from openhands.core.exceptions import (
    FunctionCallNotExistsError,
    FunctionCallValidationError,
)
from openhands.events.action import (
    Action,
    AgentDelegateAction,
    AgentFinishAction,
    AgentThinkAction,
    BrowseInteractiveAction,
    BrowseURLAction,
    CmdRunAction,
    FileEditAction,
    FileReadAction,
    IPythonRunCellAction,
    MessageAction,
)
from openhands.events.event import FileEditSource, FileReadSource
from openhands.events.tool import ToolCallMetadata


def combine_thought(action: Action, thought: str) -> Action:
    if not hasattr(action, 'thought'):
        return action
    if thought and action.thought:
        action.thought = f'{thought}\n{action.thought}'
    elif thought:
        action.thought = thought
    return action


def response_to_actions(response: ModelResponse) -> list[Action]:
    actions: list[Action] = []
    assert len(response.choices) == 1, 'Only one choice is supported for now'
    choice = response.choices[0]
    assistant_msg = choice.message
    if hasattr(assistant_msg, 'tool_calls') and assistant_msg.tool_calls:
        # Check if there's assistant_msg.content. If so, add it to the thought
        thought = ''
        if isinstance(assistant_msg.content, str):
            thought = assistant_msg.content
        elif isinstance(assistant_msg.content, list):
            for msg in assistant_msg.content:
                if msg['type'] == 'text':
                    thought += msg['text']

        # Process each tool call to OpenHands action
        for i, tool_call in enumerate(assistant_msg.tool_calls):
            action: Action
            try:
                arguments = json.loads(tool_call.function.arguments)
            except json.decoder.JSONDecodeError as e:
                raise RuntimeError(
                    f'Failed to parse tool call arguments: {tool_call.function.arguments}'
                ) from e

            # ================================================
            # CmdRunTool (Bash)
            # ================================================

            if tool_call.function.name == CmdRunTool['function']['name']:
                if 'command' not in arguments:
                    raise FunctionCallValidationError(
                        f'Missing required argument "command" in tool call {tool_call.function.name}'
                    )
                # convert is_input to boolean
                is_input = arguments.get('is_input', 'false') == 'true'
                action = CmdRunAction(command=arguments['command'], is_input=is_input)

            # ================================================
            # IPythonTool (Jupyter)
            # ================================================
            elif tool_call.function.name == IPythonTool['function']['name']:
                if 'code' not in arguments:
                    raise FunctionCallValidationError(
                        f'Missing required argument "code" in tool call {tool_call.function.name}'
                    )
                action = IPythonRunCellAction(code=arguments['code'])
            elif tool_call.function.name == 'delegate_to_browsing_agent':
                action = AgentDelegateAction(
                    agent='BrowsingAgent',
                    inputs=arguments,
                )

            # ================================================
            # AgentFinishAction
            # ================================================
            elif tool_call.function.name == FinishTool['function']['name']:
                action = AgentFinishAction(
                    final_thought=arguments.get('message', ''),
                    task_completed=arguments.get('task_completed', None),
                )

            # ================================================
            # LLMBasedFileEditTool (LLM-based file editor, deprecated)
            # ================================================
            elif tool_call.function.name == LLMBasedFileEditTool['function']['name']:
                if 'path' not in arguments:
                    raise FunctionCallValidationError(
                        f'Missing required argument "path" in tool call {tool_call.function.name}'
                    )
                if 'content' not in arguments:
                    raise FunctionCallValidationError(
                        f'Missing required argument "content" in tool call {tool_call.function.name}'
                    )
                action = FileEditAction(
                    path=arguments['path'],
                    content=arguments['content'],
                    start=arguments.get('start', 1),
                    end=arguments.get('end', -1),
                )
            elif tool_call.function.name == StrReplaceEditorTool['function']['name']:
                if 'command' not in arguments:
                    raise FunctionCallValidationError(
                        f'Missing required argument "command" in tool call {tool_call.function.name}'
                    )
                if 'path' not in arguments:
                    raise FunctionCallValidationError(
                        f'Missing required argument "path" in tool call {tool_call.function.name}'
                    )
                path = arguments['path']
                command = arguments['command']
                other_kwargs = {
                    k: v for k, v in arguments.items() if k not in ['command', 'path']
                }

                if command == 'view':
                    action = FileReadAction(
                        path=path,
                        impl_source=FileReadSource.OH_ACI,
                        view_range=other_kwargs.get('view_range', None),
                    )
                else:
                    if 'view_range' in other_kwargs:
                        # Remove view_range from other_kwargs since it is not needed for FileEditAction
                        other_kwargs.pop('view_range')
                    action = FileEditAction(
                        path=path,
                        command=command,
                        impl_source=FileEditSource.OH_ACI,
                        **other_kwargs,
                    )
            # ================================================
            # AgentThinkAction
            # ================================================
            elif tool_call.function.name == ThinkTool['function']['name']:
                action = AgentThinkAction(thought=arguments.get('thought', ''))

            # ================================================
            # BrowserTool
            # ================================================
            elif tool_call.function.name == BrowserTool['function']['name']:
                if 'code' not in arguments:
                    raise FunctionCallValidationError(
                        f'Missing required argument "code" in tool call {tool_call.function.name}'
                    )
                action = BrowseInteractiveAction(browser_actions=arguments['code'])

            # ================================================
            # WebReadTool (simplified browsing)
            # ================================================
            elif tool_call.function.name == WebReadTool['function']['name']:
                if 'url' not in arguments:
                    raise FunctionCallValidationError(
                        f'Missing required argument "url" in tool call {tool_call.function.name}'
                    )
                action = BrowseURLAction(url=arguments['url'])
            else:
                raise FunctionCallNotExistsError(
                    f'Tool {tool_call.function.name} is not registered. (arguments: {arguments}). Please check the tool name and retry with an existing tool.'
                )

            # We only add thought to the first action
            if i == 0:
                action = combine_thought(action, thought)
            # Add metadata for tool calling
            action.tool_call_metadata = ToolCallMetadata(
                tool_call_id=tool_call.id,
                function_name=tool_call.function.name,
                model_response=response,
                total_calls_in_response=len(assistant_msg.tool_calls),
            )
            actions.append(action)
    else:
        actions.append(
            MessageAction(
                content=str(assistant_msg.content) if assistant_msg.content else '',
                wait_for_response=True,
            )
        )

    assert len(actions) >= 1
    return actions


def get_tools(
    codeact_enable_browsing: bool = False,
    codeact_enable_llm_editor: bool = False,
    codeact_enable_jupyter: bool = False,
) -> list[ChatCompletionToolParam]:
<<<<<<< HEAD
    # Default behavior
    tools = [CmdRunTool, FinishTool]
=======
    tools = [CmdRunTool, ThinkTool, FinishTool]
>>>>>>> d8bd1e43
    if codeact_enable_browsing:
        tools.append(WebReadTool)
        tools.append(BrowserTool)
    if codeact_enable_jupyter:
        tools.append(IPythonTool)
    if codeact_enable_llm_editor:
        tools.append(LLMBasedFileEditTool)
    else:
        tools.append(StrReplaceEditorTool)
    return tools<|MERGE_RESOLUTION|>--- conflicted
+++ resolved
@@ -220,12 +220,8 @@
     codeact_enable_llm_editor: bool = False,
     codeact_enable_jupyter: bool = False,
 ) -> list[ChatCompletionToolParam]:
-<<<<<<< HEAD
     # Default behavior
     tools = [CmdRunTool, FinishTool]
-=======
-    tools = [CmdRunTool, ThinkTool, FinishTool]
->>>>>>> d8bd1e43
     if codeact_enable_browsing:
         tools.append(WebReadTool)
         tools.append(BrowserTool)
